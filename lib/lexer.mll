--- conflicted
+++ resolved
@@ -36,12 +36,9 @@
   | "not"   { NOT }  (* Logical NOT operator *)
   | id      { ID (Lexing.lexeme lexbuf) }  (* Identifiers *)
   | int     { INT (int_of_string (Lexing.lexeme lexbuf)) }  (* Integer literals *)
-<<<<<<< HEAD
-  | '"'     { read_string (Buffer.create 16) lexbuf }  (* Start of a string *)
-=======
+  | '"'     { read_string (Buffer.create 16) lexbuf }  (* Start of a string *)  
   | string  { STRING (Lexing.lexeme lexbuf)}
   | float   { FLOAT (float_of_string (Lexing.lexeme lexbuf)) }  (* Float literals *)
->>>>>>> 9493a40f
   | "+"     { PLUS }  (* Addition operator *)
   | "-"     { MINUS }  (* Subtraction operator *)
   | "*"     { MULT }  (* Multiplication operator *)
